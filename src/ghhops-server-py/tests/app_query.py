--- conflicted
+++ resolved
@@ -19,11 +19,7 @@
     name="PointAt",
     nickname="PtAt",
     description="Get point along curve",
-<<<<<<< HEAD
-    icon="tests/pointAt.png",
-=======
     icon="examples/pointat.png",
->>>>>>> adf60b9a
     inputs=[
         hs.HopsCurve("Curve", "C", "Curve to evaluate"),
         hs.HopsNumber("t", "t", "Parameter on Curve to evaluate")
