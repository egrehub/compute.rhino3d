--- conflicted
+++ resolved
@@ -110,12 +110,8 @@
     <Compile Include="EndPointDictionary.cs" />
     <Compile Include="Environment.cs" />
     <Compile Include="FixedEndpoints.cs" />
-<<<<<<< HEAD
+    <Compile Include="GeometryEndPoint.cs" />
     <Compile Include="Logging.cs" />
-=======
-    <Compile Include="GeometryEndPoint.cs" />
-    <Compile Include="Logger.cs" />
->>>>>>> 8e2b0e1e
     <Compile Include="Program.cs" />
     <Compile Include="Properties\AssemblyInfo.cs" />
     <EmbeddedResource Include="RhinoCompute.cs" />
