--- conflicted
+++ resolved
@@ -25,12 +25,7 @@
 
 # OS artifacts
 .DS_Store
+# vscode python stuff
 /src/tests/.vscode
-<<<<<<< HEAD
-
-
-# vscode python stuff
-**/.vscode/.ropeproject
-=======
 /src/ghhops-server-py/.vscode
->>>>>>> 28b17d47
+**/.vscode/.ropeproject